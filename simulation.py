--- conflicted
+++ resolved
@@ -3,11 +3,8 @@
 from tabulate import tabulate
 import statistics
 from multiprocessing import Pool
-<<<<<<< HEAD
 import csv
-=======
 import sys
->>>>>>> 5307d86f
 
 # Sets random seed
 random.seed(16)
@@ -340,7 +337,6 @@
 
     def get_avg_matches(self):
         match_counts = [sum(result.get_matches()) for result in self.results]
-        print(match_counts)
         return statistics.mean(match_counts)
 
     def get_sd_matches(self):
